name: Documentation

on:
  push:
    branches: [ main, develop ]
    paths:
      - 'docs/**'
      - 'mkdocs.yml'
      - '.github/workflows/docs.yml'
  pull_request:
    branches: [ main, develop ]
    paths:
      - 'docs/**'
      - 'mkdocs.yml'
  workflow_dispatch:

permissions:
  contents: write

jobs:
  docs:
    name: Build and Deploy Documentation
    runs-on: ubuntu-latest
    steps:
      - uses: actions/checkout@v3
        with:
          fetch-depth: 0

      - name: Set up Python
        uses: actions/setup-python@v4
        with:
          python-version: "3.10"
          cache: 'pip'

      - name: Install dependencies
        run: |
          python -m pip install --upgrade pip
          pip install mkdocs-material mkdocs-material-extensions pymdown-extensions

      - name: Create default mkdocs config
        run: |
          if [ ! -f "mkdocs.yml" ]; then
            echo "Creating default mkdocs.yml"
<<<<<<< HEAD
            {
              echo "site_name: Amega AI"
              echo "theme:"
              echo "  name: material"
              echo "nav:"
              echo "  - Home: index.md"
              echo "  - About: about.md"
            } > mkdocs.yml
=======
            cat > mkdocs.yml << EOF
            site_name: Amega AI
            theme:
              name: material
              features:
                - navigation.tabs
                - navigation.sections
                - navigation.top
                - search.highlight
            markdown_extensions:
              - pymdownx.highlight:
                  anchor_linenums: true
              - pymdownx.inlinehilite
              - pymdownx.snippets
              - pymdownx.superfences
            nav:
              - Home: index.md
              - About: about.md
            EOF
>>>>>>> f9f46547
          fi

      - name: Ensure docs structure
        run: |
          mkdir -p docs
          if [ ! -f "docs/index.md" ]; then
            echo "# Welcome to Amega AI" > docs/index.md
            echo "Documentation is under construction." >> docs/index.md
          fi
          if [ ! -f "docs/about.md" ]; then
            echo "# About Amega AI" > docs/about.md
            echo "More information coming soon." >> docs/about.md
          fi

      - name: Build documentation
        run: mkdocs build

      - name: Deploy to GitHub Pages
        if: github.ref == 'refs/heads/main' && github.event_name != 'pull_request'
        run: |
          git config --global user.name "github-actions[bot]"
          git config --global user.email "github-actions[bot]@users.noreply.github.com"
          mkdocs gh-deploy --force

      - name: Generate build report
        if: always()
        run: |
          echo "## Documentation Build Report" > docs-report.md
          echo "### Status" >> docs-report.md
          echo "- Config: $([ -f mkdocs.yml ] && echo 'FOUND' || echo 'CREATED')" >> docs-report.md
          echo "- Build: ${{ job.status }}" >> docs-report.md
          echo "### Files" >> docs-report.md
          echo "\`\`\`" >> docs-report.md
          ls -R site/ >> docs-report.md || echo "No site directory found" >> docs-report.md
          echo "\`\`\`" >> docs-report.md

      - name: Upload documentation
        if: always()
        uses: actions/upload-artifact@v4
        with:
          name: documentation
          path: |
            site/
            docs-report.md
          retention-days: 5 <|MERGE_RESOLUTION|>--- conflicted
+++ resolved
@@ -41,16 +41,6 @@
         run: |
           if [ ! -f "mkdocs.yml" ]; then
             echo "Creating default mkdocs.yml"
-<<<<<<< HEAD
-            {
-              echo "site_name: Amega AI"
-              echo "theme:"
-              echo "  name: material"
-              echo "nav:"
-              echo "  - Home: index.md"
-              echo "  - About: about.md"
-            } > mkdocs.yml
-=======
             cat > mkdocs.yml << EOF
             site_name: Amega AI
             theme:
@@ -70,7 +60,6 @@
               - Home: index.md
               - About: about.md
             EOF
->>>>>>> f9f46547
           fi
 
       - name: Ensure docs structure
